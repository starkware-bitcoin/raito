--- conflicted
+++ resolved
@@ -1,6 +1,5 @@
 ########################################## CLIENT ##########################################
 
-<<<<<<< HEAD
 client-build:
 	scarb --profile proving build --package client --target-kinds executable
 
@@ -120,69 +119,4 @@
 
 # Main data generation target, depending on specific data generation tasks
 data-generate: data-generate-timestamp data-generate-utxo
-	@echo "All data generation tasks completed."
-=======
-build-with-shinigami:
-	sed -i '' 's/default = \[\]/default = ["shinigami"]/' packages/consensus/Scarb.toml
-	scarb --profile proving build --target-kinds executable
-	sed -i '' 's/default = \["shinigami"\]/default = []/' packages/consensus/Scarb.toml
-
-install-stwo:
-	# NOTE: rust-toolchain.toml must be the same as the one in the stwo-cairo repo
-	RUSTFLAGS="-C target-cpu=native -C opt-level=3" \
-		cargo install \
-		--git https://github.com/starkware-libs/stwo-cairo \
-		--rev 61d338ee93f11a735eb5cd86f024f7a73d59d420 \
-		adapted_stwo
-
-install-cairo-prove:
-	cargo install --git https://github.com/starkware-libs/stwo-cairo cairo-prove
-
-install-cairo-execute:
-	cargo install --git https://github.com/m-kus/cairo --rev 9117214e4a3509870c6a6db8e61ddcdaf9ade561 cairo-execute
-
-assumevalid-build:
-	sed -i '' 's/default = \["syscalls"\]/default = \[\]/' packages/utils/Scarb.toml
-	scarb --profile proving build --package assumevalid
-	sed -i '' 's/default = \[\]/default = \["syscalls"\]/' packages/utils/Scarb.toml
-
-assumevalid-execute:
-	rm -rf target/execute \
-		&& mkdir -p target/execute/assumevalid/execution1 \
-		&& scripts/data/format_args.py --input_file packages/assumevalid/tests/data/light_169.json > target/execute/assumevalid/execution1/args.json \
-		&& cairo-execute \
-		--layout all_cairo_stwo \
-		--args-file target/execute/assumevalid/execution1/args.json \
-		--standalone \
-		--disable-trace-padding true \
-		--prebuilt \
-		--trace-file target/execute/assumevalid/execution1/trace.bin \
-		--memory-file target/execute/assumevalid/execution1/memory.bin \
-		--air-public-input target/execute/assumevalid/execution1/air_public_input.json \
-		--air-private-input target/execute/assumevalid/execution1/air_private_input.json \
-		target/proving/assumevalid.executable.json
-
-assumevalid-prove:
-	adapted_stwo \
-		--priv_json target/execute/assumevalid/execution1/air_private_input.json \
-		--pub_json target/execute/assumevalid/execution1/air_public_input.json \
-		--params_json packages/assumevalid/prover_params.json \
-		--proof_path target/execute/assumevalid/proof.json \
-		--proof-format cairo-serde \
-		--verify
-
-assumevalid-cairo-prove:
-	rm -rf target/execute
-	mkdir -p target/execute/assumevalid
-	scripts/data/format_args.py --input_file packages/assumevalid/tests/data/light_169.json > target/execute/assumevalid/args.json
-	scarb --profile proving build --package assumevalid
-	cairo-prove prove \
-		target/proving/assumevalid.executable.json \
-		target/execute/assumevalid/proof.json \
-		--arguments-file target/execute/assumevalid/args.json \
-
-assumevalid:
-	$(MAKE) assumevalid-build
-	$(MAKE) assumevalid-execute
-	$(MAKE) assumevalid-prove
->>>>>>> baf4ca6f
+	@echo "All data generation tasks completed."