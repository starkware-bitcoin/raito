#!/usr/bin/env bash

set -e;
set -o pipefail;

if [ -f .env ]
then
  export $(cat .env | xargs)
fi

force=0
data_dir="tests/data"

if [[ "$1" == "--force" ]]; then
  force=1
fi

light_test_cases=(
    169     # Block containing first P2P tx to Hal Finney (170)
    2015    # First new epoch (2016)
    24834   # Block containing first off ramp tx from Martti Malmi (24835)
    32255   # First target adjustment (32256)
    57042   # Block containing pizza tx (57043)
<<<<<<< HEAD
    72575
=======
    72575   # Difficulty adjustment
    116927  # Difficulty adjustment
>>>>>>> f485f76c
    150012  # Small Block (150013)
    209999  # First halving block (210000)
    403199  # Difficulty adjustment
    478557  # Bitcoin Cash hard fork block (478558)
    481823  # Segwit soft fork block (481824)
    489888  # Special target bits case https://learnmeabitcoin.com/explorer/489888#blockchain
    491406  # Bitcoin Gold hard fork block (491407)
    629999  # Third halving block (630000)
    709631  # Taproot soft fort block (709632)
    757738  # Block with witness (757739)
    757752  # Block with witnesses, 81txs (757753)
    774627  # Biggest block in Bitcoin history - Taproot Wizards (774628)
    839999  # Fourth halving block (840000)
)

full_test_cases=(
    169     # Block containing first P2P tx to Hal Finney (170)
    757738  # Block with witness (757739)
)

mkdir $data_dir || true

# Generate test file if it does not exist yet or if "force" flag is set
generate_test() {
  local mode=$1
  local height=$2
  test_file="${data_dir}/${mode}_${test_case}.json"
  if [[ ! -f "$test_file" || $force -eq 1 ]]; then
    python ../../scripts/data/generate_data.py $mode $height 1 true $test_file
  fi
}

for test_case in "${light_test_cases[@]}"; do
    echo "Generating test data: light mode, chain state @ $test_case, single block"
    generate_test "light" $test_case
done

for test_case in "${full_test_cases[@]}"; do
    echo "Generating test data: full mode, chain state @ $test_case, single block"
    generate_test "full" $test_case
done<|MERGE_RESOLUTION|>--- conflicted
+++ resolved
@@ -21,12 +21,8 @@
     24834   # Block containing first off ramp tx from Martti Malmi (24835)
     32255   # First target adjustment (32256)
     57042   # Block containing pizza tx (57043)
-<<<<<<< HEAD
-    72575
-=======
     72575   # Difficulty adjustment
     116927  # Difficulty adjustment
->>>>>>> f485f76c
     150012  # Small Block (150013)
     209999  # First halving block (210000)
     403199  # Difficulty adjustment
