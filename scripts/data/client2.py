from dataclasses import dataclass
import json
import re
import os
import threading
import queue
import argparse
import subprocess
import logging
from concurrent.futures import ThreadPoolExecutor
from pathlib import Path
import random
from generate_data import generate_data
from format_args import format_args

logger = logging.getLogger(__name__)

# Constants
MAX_WEIGHT_LIMIT = 1000  # Total weight limit for all jobs
THREAD_POOL_SIZE = os.cpu_count()  # Number of threads for processing
QUEUE_MAX_SIZE = THREAD_POOL_SIZE * 2  # Maximum size of the job queue

BASE_DIR = Path(".client_cache")

# Shared state variables
current_weight = 0
weight_lock = threading.Condition()
job_queue = queue.Queue(maxsize=QUEUE_MAX_SIZE)


# Function to calculate weight of a block
def calculate_batch_weight(block_data, mode):
    if mode == "light":
        return len(block_data["blocks"])
    else:
        return sum(
            len(tx["inputs"]) + len(tx["outputs"])
            for block in block_data["blocks"]
            for tx in block["data"]["transactions"]
        )


@dataclass
class Job:
    height: int
    step: int
    mode: str
    weight: int
    batch_file: Path

    def __str__(self):
        return f"Job(height='{self.height}', step={self.step}, weight='{self.weight}')"


# Generator function to create jobs
def job_generator(start, blocks, step, mode, strategy):
    BASE_DIR.mkdir(exist_ok=True)
    end = start + blocks

    height_range, step = (
        (random.randrange(start, end), 1)
        if strategy == "random"
        else (range(start, end, step), step)
    )

    for height in height_range:
        try:
            batch_file = BASE_DIR / f"{mode}_{height}_{step}.json"

            batch_data = generate_data(
                mode=mode, initial_height=height, num_blocks=step, fast=True
            )

            Path(batch_file).write_text(json.dumps(batch_data, indent=2))

            batch_weight = calculate_batch_weight(batch_data, mode)
            yield Job(height, step, mode, batch_weight, batch_file), batch_weight
        except Exception as e:
            logger.error(f"Error while generating data for: {height}:\n{e}")


# Function to process a batch
def process_batch(job):
    arguments_file = job.batch_file.as_posix().replace(".json", "-arguments.json")

    with open(arguments_file, "w") as af:
        af.write(str(format_args(job.batch_file, False, False)))

    result = subprocess.run(
        [
            "scarb",
            "cairo-run",
            "--no-build",
            "--package",
            "client",
            "--function",
            "main",
            "--arguments-file",
            str(arguments_file),
        ],
        capture_output=True,
        text=True,
    )

    if (
        result.returncode != 0
        or "FAIL" in result.stdout
        or "error" in result.stdout
        or "panicked" in result.stdout
    ):
        logger.error(
            f"Error while processing: {job}:\n{result.stdout or result.stderr}"
        )
    else:
        match = re.search(r"gas_spent=(\d+)", result.stdout)
        if not match:
            logger.warning(f"While processing: {job}: not gas info found")
        else:
            logger.info(f"{job} processed, gas spent: {int(match.group(1))}")


# Producer function: Generates data and adds jobs to the queue
def job_producer(job_gen):
    global current_weight

    try:
        for job, weight in job_gen:
            # Wait until there is enough weight capacity to add the new block
            with weight_lock:
                logger.debug(
                    f"Adding job: {job}, current total weight: {current_weight}..."
                )
                while (
<<<<<<< HEAD
                    current_weight + weight > MAX_WEIGHT_LIMIT or job_queue.full()
                ) and not (job_queue.empty() and weight > MAX_WEIGHT_LIMIT):
=======
                    (current_weight + weight > MAX_WEIGHT_LIMIT) and current_weight != 0
                    or job_queue.full()
                ):
>>>>>>> 7e3f5c34
                    logger.debug("Producer is waiting for weight to be released.")
                    weight_lock.wait()  # Wait for the condition to be met

                # Add the job to the queue and update the weight
                job_queue.put((job, weight))
                current_weight += weight
                logger.debug(
                    f"Produced job: {job}, current total weight: {current_weight}"
                )

                # Notify consumers that a new job is available
                weight_lock.notify_all()
    finally:
        logger.debug("Producer is exiting...")
        for _ in range(THREAD_POOL_SIZE):
            job_queue.put(None)

        with weight_lock:
            weight_lock.notify_all()

        logger.debug("Consumers notified")



# Consumer function: Processes blocks from the queue
def job_consumer(process_job):
    global current_weight

    while True:
        try:
            logger.debug(f"Consumer is waiting for a job. Queue lenght: {job_queue.qsize()}")
            # Get a job from the queue
            work_to_do = job_queue.get(block=True)

            if work_to_do is None:
                logger.debug("No more work to do, consumer is exiting.")
                job_queue.task_done()
                break

            (job, weight) = work_to_do

            # Process the block
            try:
                logger.debug(f"Executing job: {job}...")
                process_job(job)
            except Exception as e:
                logger.error(f"Error while processing job: {job}:\n{e}")

            with weight_lock:
                current_weight -= weight
                logger.debug(
                    f"Finished processing job, current total weight: {current_weight}"
                )
                weight_lock.notify_all()  # Notify producer to add more jobs

            # Mark job as done
            job_queue.task_done()

        except Exception as e:
            logger.error("Error in the consumer: %s", e)
            break


def main(start, blocks, step, mode, strategy):

    logger.info(
        "Starting client, initial height: %d, blocks: %d, step: %d, mode: %s, strategy: %s",
        start,
        blocks,
        step,
        mode,
        strategy,
    )
    logger.info(
        "Max weight limit: %d, Thread pool size: %d, Queue max size: %d",
        MAX_WEIGHT_LIMIT,
        THREAD_POOL_SIZE,
        QUEUE_MAX_SIZE,
    )

    # Create the job generator
    job_gen = job_generator(start, blocks, step, mode, strategy)

    # Start the job producer thread
    producer_thread = threading.Thread(target=job_producer, args=(job_gen,))
    producer_thread.start()

    # Start the consumer threads using ThreadPoolExecutor
    with ThreadPoolExecutor(max_workers=THREAD_POOL_SIZE) as executor:
        futures = [
            executor.submit(job_consumer, process_batch)
            for _ in range(THREAD_POOL_SIZE)
        ]

    # Wait for producer to finish
    producer_thread.join()

    # Wait for all items in the queue to be processed
    job_queue.join()

<<<<<<< HEAD
    logger.warning("All jobs have been processed.")
=======
    logger.info("All jobs have been processed.")
>>>>>>> 7e3f5c34


if __name__ == "__main__":

    parser = argparse.ArgumentParser(description="Run client script")
    parser.add_argument("--start", type=int, required=True, help="Start block height")
    parser.add_argument(
        "--blocks",
        type=int,
        default=1,
        help="Number of blocks to process",
    )
    parser.add_argument(
        "--step", type=int, default=1, help="Step size for block processing"
    )
    parser.add_argument(
        "--mode", default="light", choices=["light", "full"], help="Client mode"
    )
    parser.add_argument(
        "--strategy",
        default="sequential",
        choices=["sequential", "random"],
        help="Processing strategy",
    )
    parser.add_argument(
        "--verbose", action="store_true", help="Verbose"
    )

    args = parser.parse_args()

    file_handler = logging.FileHandler("client.errors.log")
    file_handler.setLevel(logging.INFO)
    file_handler.setFormatter(
        logging.Formatter("%(asctime)s - %(name)-10.10s - %(levelname)s - %(message)s")
    )

    console_handler = logging.StreamHandler()
    console_handler.setLevel(logging.DEBUG)
    console_handler.setFormatter(
        logging.Formatter("%(asctime)s - %(levelname)s - %(message)s")
    )
    root_logger = logging.getLogger()
    root_logger.addHandler(console_handler)
    root_logger.addHandler(file_handler)
    
    if args.verbose:
        root_logger.setLevel(logging.DEBUG)
    else:
        root_logger.setLevel(logging.INFO)

    logging.getLogger("urllib3").setLevel(logging.WARNING)
    logging.getLogger("generate_data").setLevel(logging.WARNING)

    main(args.start, args.blocks, args.step, args.mode, args.strategy)<|MERGE_RESOLUTION|>--- conflicted
+++ resolved
@@ -131,14 +131,9 @@
                     f"Adding job: {job}, current total weight: {current_weight}..."
                 )
                 while (
-<<<<<<< HEAD
-                    current_weight + weight > MAX_WEIGHT_LIMIT or job_queue.full()
-                ) and not (job_queue.empty() and weight > MAX_WEIGHT_LIMIT):
-=======
                     (current_weight + weight > MAX_WEIGHT_LIMIT) and current_weight != 0
                     or job_queue.full()
                 ):
->>>>>>> 7e3f5c34
                     logger.debug("Producer is waiting for weight to be released.")
                     weight_lock.wait()  # Wait for the condition to be met
 
@@ -239,11 +234,7 @@
     # Wait for all items in the queue to be processed
     job_queue.join()
 
-<<<<<<< HEAD
-    logger.warning("All jobs have been processed.")
-=======
     logger.info("All jobs have been processed.")
->>>>>>> 7e3f5c34
 
 
 if __name__ == "__main__":
