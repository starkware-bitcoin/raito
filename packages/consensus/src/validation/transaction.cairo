--- conflicted
+++ resolved
@@ -620,15 +620,10 @@
         let outpoint_hash = PoseidonTrait::new()
             .update_with((*tx.inputs[0]).previous_output)
             .finalize();
-<<<<<<< HEAD
         cache.insert(outpoint_hash, TX_OUTPUT_STATUS_UNSPENT);
-        let mut utxo_set: UtxoSet = UtxoSet { utreexo_state: Default::default(), cache: cache, };
-=======
-        cache.insert(outpoint_hash, true);
         let mut utxo_set: UtxoSet = UtxoSet {
             utreexo_state: Default::default(), leaves_to_add: Default::default(), cache: cache,
         };
->>>>>>> 105c6ef4
 
         validate_transaction(@tx, block_height, 0, txid, ref utxo_set).unwrap();
     }
@@ -686,7 +681,9 @@
             )
             .finalize();
         cache.insert(outpoint_hash, TX_OUTPUT_STATUS_UNSPENT);
-        let mut utxo_set: UtxoSet = UtxoSet { utreexo_state: Default::default(), cache };
+        let mut utxo_set: UtxoSet = UtxoSet {
+            utreexo_state: Default::default(), leaves_to_add: Default::default(), cache,
+        };
 
         let result = validate_transaction(@tx, block_height, 0, txid, ref utxo_set);
         assert!(result.is_err());
@@ -752,7 +749,9 @@
             .update_with((*tx.inputs[0]).previous_output)
             .finalize();
         cache.insert(outpoint_hash, TX_OUTPUT_STATUS_UNSPENT);
-        let mut utxo_set: UtxoSet = UtxoSet { utreexo_state: Default::default(), cache };
+        let mut utxo_set: UtxoSet = UtxoSet {
+            utreexo_state: Default::default(), leaves_to_add: Default::default(), cache,
+        };
 
         let result = validate_transaction(@tx, block_height, 0, txid, ref utxo_set);
         assert!(result.is_err());
