//! Block time validation helpers.
//!
//! Read more: https://learnmeabitcoin.com/technical/block/time/

/// Computes the Median Time Past (MTP) from the previous timestamps.
pub fn compute_median_time_past(prev_timestamps: Span<u32>) -> u32 {
    // Sort the last 11 timestamps
    // adapted from :
    // https://github.com/keep-starknet-strange/alexandria/blob/main/packages/sorting/src/bubble_sort.cairo
    let mut idx1 = 0;
    let mut idx2 = 1;
    let mut sorted_iteration = true;
    let mut prev_timestamps: Span<u32> = prev_timestamps.clone();
    let mut sorted_prev_timestamps: Array<u32> = array![];

    loop {
        if idx2 == prev_timestamps.len() {
            sorted_prev_timestamps.append(*prev_timestamps[idx1]);
            if sorted_iteration {
                break;
            }
            prev_timestamps = sorted_prev_timestamps.span();
            sorted_prev_timestamps = array![];
            idx1 = 0;
            idx2 = 1;
            sorted_iteration = true;
        } else {
            if *prev_timestamps[idx1] <= *prev_timestamps[idx2] {
                sorted_prev_timestamps.append(*prev_timestamps[idx1]);
                idx1 = idx2;
                idx2 += 1;
            } else {
                sorted_prev_timestamps.append(*prev_timestamps[idx2]);
                idx2 += 1;
                sorted_iteration = false;
            }
        };
    };

    *sorted_prev_timestamps.at(sorted_prev_timestamps.len() / 2)
}

/// Checks that the block time is greater than the Median Time Past (MTP).
pub fn validate_timestamp(median_time_past: u32, block_time: u32) -> Result<(), ByteArray> {
    if block_time > median_time_past {
        Result::Ok(())
    } else {
        Result::Err(
            format!("Median time past: {} >= block's timestamp: {}", median_time_past, block_time)
        )
    }
}

/// Updates the list of the recent timestamps, removing the oldest and appending the most recent
/// one.
pub fn next_prev_timestamps(prev_timestamps: Span<u32>, block_time: u32) -> Span<u32> {
    let mut timestamps: Array<u32> = prev_timestamps.into();
<<<<<<< HEAD
    timestamps.pop_front().unwrap(); // Remove the oldest timestamp (not necessarily the min)
    timestamps.append(block_time); //  Append the most recent timestamp (not necessarily the max)
=======
    if timestamps.len() == 11 {
        timestamps.pop_front().unwrap(); // remove the oldest timestamp (not necessarily the min)
    }
    timestamps.append(block_time); //  append the most recent timestamp (not necessarily the max)
>>>>>>> bf4b89de
    timestamps.span()
}

#[cfg(test)]
mod tests {
    use super::{compute_median_time_past, validate_timestamp, next_prev_timestamps};

    #[test]
    fn test_compute_median_time_past() {
        let prev_timestamps = array![1, 2, 3, 4, 5, 6, 7, 8, 9, 10, 11].span();
        let mtp = compute_median_time_past(prev_timestamps);
        assert_eq!(mtp, 6, "Expected MTP to be 6");

        let unsorted_timestamps = array![1, 3, 2, 5, 4, 6, 8, 7, 9, 10, 11].span();
        let mtp = compute_median_time_past(unsorted_timestamps);
        assert_eq!(mtp, 6, "Expected MTP to be 6 for unsorted");
    }

    #[test]
    fn test_validate_timestamp() {
        let mtp = 6_u32;
        let mut block_time = 7_u32;

        // New timestamp is greater than MTP
        let result = validate_timestamp(mtp, block_time);
        assert(result.is_ok(), 'Expected timestamp to be valid');

        // New timestamp is equal to MTP
        block_time = 6;
        let result = validate_timestamp(mtp, block_time);
        assert!(result.is_err(), "MTP is greater than or equal to block's timestamp");

        // New timestamp is less than MTP
        block_time = 5;
        let result = validate_timestamp(mtp, block_time);
        assert!(result.is_err(), "MTP is greater than block's timestamp");
    }

    #[test]
    fn test_next_prev_timstamps() {
        let prev_timestamps = array![1, 2, 3, 4, 5, 6, 7, 8, 9, 10, 11].span();
        let mut block_time = 12_u32;

        let next_prev_timestamps = next_prev_timestamps(prev_timestamps, block_time);
        assert_eq!(next_prev_timestamps.len(), 11);
        assert_eq!(next_prev_timestamps, array![2, 3, 4, 5, 6, 7, 8, 9, 10, 11, 12].span());
    }

    #[test]
    fn test_validate_timestamp_with_unsorted_input() {
        let prev_timestamps = array![1, 3, 2, 5, 4, 6, 8, 7, 9, 10, 11].span();
        let mtp = compute_median_time_past(prev_timestamps);
        let mut block_time = 12_u32;

        // New timestamp is greater than MTP
        let result = validate_timestamp(mtp, block_time);
        assert(result.is_ok(), 'Expected timestamp to be valid');

        // New timestamp is equal to MTP
        block_time = 6;
        let result = validate_timestamp(mtp, block_time);
        assert!(result.is_err(), "MTP is greater than or equal to block's timestamp");

        // New timestamp is less than MTP
        block_time = 5;
        let result = validate_timestamp(mtp, block_time);
        assert!(result.is_err(), "MTP is greater than block's timestamp");
    }

    #[test]
    fn test_few_prev_timestamps() {
        assert_eq!(1, compute_median_time_past(array![1].span()));
        assert_eq!(2, compute_median_time_past(array![1, 2].span()));
        assert_eq!(2, compute_median_time_past(array![1, 2, 3].span()));
        assert_eq!(3, compute_median_time_past(array![1, 2, 3, 4].span()));
        assert_eq!(3, compute_median_time_past(array![1, 2, 3, 4, 5].span()));
    }
}<|MERGE_RESOLUTION|>--- conflicted
+++ resolved
@@ -55,15 +55,11 @@
 /// one.
 pub fn next_prev_timestamps(prev_timestamps: Span<u32>, block_time: u32) -> Span<u32> {
     let mut timestamps: Array<u32> = prev_timestamps.into();
-<<<<<<< HEAD
-    timestamps.pop_front().unwrap(); // Remove the oldest timestamp (not necessarily the min)
-    timestamps.append(block_time); //  Append the most recent timestamp (not necessarily the max)
-=======
     if timestamps.len() == 11 {
         timestamps.pop_front().unwrap(); // remove the oldest timestamp (not necessarily the min)
     }
     timestamps.append(block_time); //  append the most recent timestamp (not necessarily the max)
->>>>>>> bf4b89de
+    
     timestamps.span()
 }
 
