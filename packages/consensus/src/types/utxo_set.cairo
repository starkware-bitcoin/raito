--- conflicted
+++ resolved
@@ -23,13 +23,9 @@
 pub struct UtxoSet {
     /// Utreexo state.
     pub utreexo_state: UtreexoState,
-<<<<<<< HEAD
-    /// Hashes and statuses of tx outputs created or spent within the current block(s).
-=======
     /// The leaves represent the poseidon hashes of a block's outpoints, i.e. utxos
     pub leaves_to_add: Array<felt252>,
     /// Hashes of UTXOs created within the current block(s).
->>>>>>> 105c6ef4
     /// Note that to preserve the ordering, cache has to be updated right after a
     /// particular output is created or spent.
     pub cache: Felt252Dict<u8>,
@@ -41,31 +37,23 @@
         UtxoSet { utreexo_state, ..Default::default() }
     }
 
-<<<<<<< HEAD
     fn add(ref self: UtxoSet, output: OutPoint) -> Result<(), ByteArray> {
+        let hash = PoseidonTrait::new().update_with(output).finalize();
         if output.data.cached {
-            let hash = PoseidonTrait::new().update_with(output).finalize();
             if self.cache.get(hash) != TX_OUTPUT_STATUS_NONE {
                 return Result::Err("The output has already been added");
             }
             self.cache.insert(hash, TX_OUTPUT_STATUS_UNSPENT);
-        } else { // TODO: update utreexo roots
-=======
-    fn add(ref self: UtxoSet, output: OutPoint) {
-        let outpoint_hash = PoseidonTrait::new().update_with(output).finalize();
-        if output.data.cached {
-            self.cache.insert(outpoint_hash, true);
         } else {
-            self.leaves_to_add.append(outpoint_hash);
+            self.leaves_to_add.append(hash);
         }
+        Result::Ok(())
     }
 
     fn utreexo_add(ref self: UtxoSet) {
         for leave in self.leaves_to_add.clone() {
             self.utreexo_state.add(leave);
->>>>>>> 105c6ef4
         }
-        Result::Ok(())
     }
 
     fn spend(ref self: UtxoSet, output: @OutPoint) -> Result<(), ByteArray> {
