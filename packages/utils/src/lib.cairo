pub mod bit_shifts;
pub mod bits;
pub mod bytearray;
pub mod double_sha256;
pub mod hash;
pub mod merkle_tree;
pub mod numeric;
<<<<<<< HEAD
pub mod sha256;
pub mod sort;
=======
pub mod sort;

// Let's use core non provable functions for now. Much faster.
// pub mod sha256;
pub use core::sha256;
>>>>>>> 2c5d6743

#[cfg(target: 'test')]
pub mod hex;<|MERGE_RESOLUTION|>--- conflicted
+++ resolved
@@ -5,16 +5,11 @@
 pub mod hash;
 pub mod merkle_tree;
 pub mod numeric;
-<<<<<<< HEAD
-pub mod sha256;
-pub mod sort;
-=======
 pub mod sort;
 
 // Let's use core non provable functions for now. Much faster.
 // pub mod sha256;
 pub use core::sha256;
->>>>>>> 2c5d6743
 
 #[cfg(target: 'test')]
 pub mod hex;