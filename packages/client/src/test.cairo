--- conflicted
+++ resolved
@@ -3,16 +3,9 @@
 use consensus::types::block::Block;
 use consensus::types::chain_state::{ChainState, BlockValidatorImpl};
 use consensus::types::utxo_set::{UtxoSet, UtxoSetTrait};
-<<<<<<< HEAD
-use utreexo::vanilla::proof::UtreexoProof;
-use utreexo::vanilla::state::{UtreexoState, UtreexoStateTrait};
-=======
 use utreexo::stump::accumulator::StumpUtreexoAccumulator;
 use utreexo::stump::state::UtreexoStumpState;
 use utreexo::stump::proof::UtreexoBatchProof;
-use core::testing::get_available_gas;
-use core::serde::Serde;
->>>>>>> bf4b89de
 
 /// Integration testing program arguments.
 #[derive(Drop)]
@@ -32,23 +25,14 @@
 /// Utreexo arguments necessary for constraining the UTXO set.
 #[derive(Drop, Serde)]
 struct UtreexoArgs {
-<<<<<<< HEAD
     /// Current (initial) accumulator state.
-    state: UtreexoState,
-    /// Inclusion proofs for TXOs spent during program run.
-    proofs: Array<UtreexoProof>,
-    /// Expected accumulator state at the end of the execution.
-    expected_state: UtreexoState,
-=======
-    /// Current (initial) accumulator state
     state: UtreexoStumpState,
     /// Batch inclusion proof for TXOs spent during the current block.
     /// Note that it doesn't support flow with multiple blocks applied
     /// in a single program run.
     proof: UtreexoBatchProof,
-    /// Expected accumulator state at the end of the execution
+    /// Expected accumulator state at the end of the execution.
     expected_state: UtreexoStumpState,
->>>>>>> bf4b89de
 }
 
 /// Integration testing program entrypoint.
