--- conflicted
+++ resolved
@@ -146,11 +146,7 @@
     0
 }
 
-<<<<<<< HEAD
-pub fn from_base16(hexs: @ByteArray) -> ByteArray {
-=======
 pub fn from_base16(hexs: ByteArray) -> @ByteArray {
->>>>>>> 2d4f1061
     let mut result: ByteArray = Default::default();
     let mut i = 0;
     let len = hexs.len();
@@ -159,9 +155,5 @@
         i += 1;
     };
 
-<<<<<<< HEAD
-    result
-=======
     @result
->>>>>>> 2d4f1061
 }