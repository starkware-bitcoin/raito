--- conflicted
+++ resolved
@@ -106,7 +106,6 @@
     Result::Ok(())
 }
 
-<<<<<<< HEAD
 fn compute_block_reward(self: @ChainState, block: @Block) -> Result<felt252, ByteArray> {
     let number_halvings: u32 = *self.block_height / 210000;
     match number_halvings {
@@ -120,7 +119,8 @@
     }
     let num: u32 = (50_u32 * 10_u32) ** @8_u32;
     Result::Ok((num / denominator).try_into().unwrap())
-=======
+
+}
 
 pub fn target_to_bits(target: u256) -> Result<u32, felt252> {
     if target == 0 {
@@ -186,16 +186,11 @@
 fn validate_coinbase(block: @Block, total_fees: u256) -> Result<(), ByteArray> {
     //TODO implement
     Result::Ok(())
->>>>>>> b074c391
 }
 
 #[cfg(test)]
 mod tests {
-<<<<<<< HEAD
-    use super::{validate_target, validate_timestamp, compute_block_reward};
-=======
     use super::{validate_target, validate_timestamp, validate_proof_of_work};
->>>>>>> b074c391
     use super::{Block, ChainState, UtreexoState};
     use super::super::state::{Header, Transaction, TxIn, TxOut};
 
@@ -260,31 +255,6 @@
         assert!(result.is_err(), "Median time is greater than block's timestamp");
     }
 
-<<<<<<< HEAD
-    // TODO finish test
-    #[test]
-    fn test_compute_block_reward() {
-        // TODO add correct state to compute block reward
-        let mut chain_state = ChainState {
-            block_height: 1,
-            total_work: 1,
-            best_block_hash: 1,
-            current_target: 1,
-            epoch_start_time: 1,
-            prev_timestamps: array![1, 2, 3, 4, 5, 6, 7, 8, 9, 10, 11].span(),
-            utreexo_state: UtreexoState { roots: array![].span() },
-        };
-        let mut block = Block {
-            header: Header {
-                version: 1, prev_block_hash: 1, merkle_root_hash: 1, time: 12, bits: 1, nonce: 1,
-            },
-            txs: ArrayTrait::new().span(),
-        };
-        // let result = validate_timestamp(@chain_state, @block);
-        // TODO add correct state to compute block reward
-        let result_block = compute_block_reward(@chain_state, @block);
-        assert!(result_block.is_err(), "number_halvings equal 0");
-=======
     #[test]
     fn test_validate_proof_of_work() {
         let mut block = Block {
@@ -313,6 +283,5 @@
         block.header.prev_block_hash = 9;
         let result = validate_proof_of_work(@10_u256, @block);
         assert!(result.is_ok(), "Expect prev block hash lt target");
->>>>>>> b074c391
     }
 }